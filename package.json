--- conflicted
+++ resolved
@@ -18,6 +18,7 @@
     "ssha-sign": "./bin/ssha-sign"
   },
   "main": "lib/ssh_agent_client",
+  "types": "./typings/ssh_agent_client.d.ts",
   "engines": {
     "node": ">= 0.8"
   },
@@ -26,11 +27,7 @@
     "posix-getopt": "1.1.0"
   },
   "devDependencies": {
-<<<<<<< HEAD
     "@types/node": "18.14.2",
-=======
-    "@types/node": "^18.14.2",
->>>>>>> 85fdd87d
     "faucet": "0.0.1",
     "tape": "4.0.0"
   },
